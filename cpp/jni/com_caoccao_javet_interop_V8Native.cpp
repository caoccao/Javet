/*
 *   Copyright (c) 2021 caoccao.com Sam Cao
 *   All rights reserved.

 *   Licensed under the Apache License, Version 2.0 (the "License");
 *   you may not use this file except in compliance with the License.
 *   You may obtain a copy of the License at

 *   http://www.apache.org/licenses/LICENSE-2.0

 *   Unless required by applicable law or agreed to in writing, software
 *   distributed under the License is distributed on an "AS IS" BASIS,
 *   WITHOUT WARRANTIES OR CONDITIONS OF ANY KIND, either express or implied.
 *   See the License for the specific language governing permissions and
 *   limitations under the License.
 */

#include "com_caoccao_javet_interop_V8Native.h"
#include "javet_callbacks.h"
#include "javet_converter.h"
#include "javet_enums.h"
#include "javet_exceptions.h"
#include "javet_inspector.h"
#include "javet_monitor.h"
#include "javet_logging.h"
#include "javet_native.h"
#include "javet_node.h"
#include "javet_v8.h"
#include "javet_v8_runtime.h"
#include "javet_v8_internal.h"

 /*
  * Development Guide:
  * 1. Omitting namespace is not recommended in this project.
  * 2. Methods are expected to be sorted alphabatically except JNI_OnLoad.
  */

#define IS_JAVA_INTEGER(jniEnv, obj) jniEnv->IsInstanceOf(obj, Javet::V8Native::jclassV8ValueInteger)
#define IS_JAVA_STRING(jniEnv, obj) jniEnv->IsInstanceOf(obj, Javet::V8Native::jclassV8ValueString)
#define IS_JAVA_SYMBOL(jniEnv, obj) jniEnv->IsInstanceOf(obj, Javet::V8Native::jclassV8ValueSymbol)
#define TO_JAVA_INTEGER(jniEnv, obj) jniEnv->CallIntMethod(obj, Javet::V8Native::jmethodIDV8ValueIntegerToPrimitive)
#define TO_JAVA_STRING(jniEnv, obj) (jstring)jniEnv->CallObjectMethod(obj, Javet::V8Native::jmethodIDV8ValueStringToPrimitive)

namespace Javet {
#ifdef ENABLE_NODE
    namespace NodeNative {
        static jclass jclassV8Host;
        static jmethodID jmethodIDV8HostIsLibraryReloadable;

        static std::shared_ptr<node::ArrayBufferAllocator> GlobalNodeArrayBufferAllocator;

        void Dispose(JNIEnv* jniEnv) {
            if (!jniEnv->CallStaticBooleanMethod(jclassV8Host, jmethodIDV8HostIsLibraryReloadable)) {
                GlobalNodeArrayBufferAllocator.reset();
            }
        }

        void Initialize(JNIEnv* jniEnv) {
            jclassV8Host = (jclass)jniEnv->NewGlobalRef(jniEnv->FindClass("com/caoccao/javet/interop/V8Host"));
            jmethodIDV8HostIsLibraryReloadable = jniEnv->GetStaticMethodID(jclassV8Host, "isLibraryReloadable", "()Z");

            if (!GlobalNodeArrayBufferAllocator) {
                GlobalNodeArrayBufferAllocator = node::ArrayBufferAllocator::Create();
            }
        }
    }
#endif

    namespace V8Native {
#ifdef ENABLE_NODE
        static std::unique_ptr<node::MultiIsolatePlatform> GlobalV8Platform;
#else
        static std::unique_ptr<V8Platform> GlobalV8Platform;
#endif

        static jclass jclassV8Host;
        static jmethodID jmethodIDV8HostIsLibraryReloadable;

        static jclass jclassV8ValueInteger;
        static jmethodID jmethodIDV8ValueIntegerToPrimitive;

        static jclass jclassV8ValueString;
        static jmethodID jmethodIDV8ValueStringToPrimitive;

        static jclass jclassV8ValueSymbol;

        void Dispose(JNIEnv* jniEnv) {
            if (!jniEnv->CallStaticBooleanMethod(jclassV8Host, jmethodIDV8HostIsLibraryReloadable)) {
                v8::V8::Dispose();
                v8::V8::ShutdownPlatform();
                GlobalV8Platform.reset();
            }
        }

        /*
        These Java classes and methods need to be initialized within this file
        because the memory address probed changes in another file,
        or runtime memory corruption will take place.
        */
        void Initialize(JNIEnv* jniEnv) {
            jclassV8Host = (jclass)jniEnv->NewGlobalRef(jniEnv->FindClass("com/caoccao/javet/interop/V8Host"));
            jmethodIDV8HostIsLibraryReloadable = jniEnv->GetStaticMethodID(jclassV8Host, "isLibraryReloadable", "()Z");

            jclassV8ValueInteger = (jclass)jniEnv->NewGlobalRef(jniEnv->FindClass("com/caoccao/javet/values/primitive/V8ValueInteger"));
            jmethodIDV8ValueIntegerToPrimitive = jniEnv->GetMethodID(jclassV8ValueInteger, JAVA_METHOD_TO_PRIMITIVE, "()I");

            jclassV8ValueString = (jclass)jniEnv->NewGlobalRef(jniEnv->FindClass("com/caoccao/javet/values/primitive/V8ValueString"));
            jmethodIDV8ValueStringToPrimitive = jniEnv->GetMethodID(jclassV8ValueString, JAVA_METHOD_TO_PRIMITIVE, "()Ljava/lang/String;");

            jclassV8ValueSymbol = (jclass)jniEnv->NewGlobalRef(jniEnv->FindClass("com/caoccao/javet/values/reference/V8ValueSymbol"));

            LOG_INFO("V8::Initialize() begins.");
#ifdef ENABLE_I18N
            v8::V8::InitializeICU();
#endif
            if (Javet::V8Native::GlobalV8Platform) {
                LOG_INFO("V8::Initialize() is skipped.");
            }
            else {
#ifdef ENABLE_NODE
                uv_setup_args(0, nullptr);
                std::vector<std::string> args{ DEFAULT_SCRIPT_NAME };
                std::vector<std::string> execArgs;
                std::vector<std::string> errors;
                int exitCode = node::InitializeNodeWithArgs(&args, &execArgs, &errors);
                if (exitCode != 0) {
                    LOG_ERROR("Failed to call node::InitializeNodeWithArgs().");
                }
                Javet::V8Native::GlobalV8Platform = node::MultiIsolatePlatform::Create(4);
#else
                Javet::V8Native::GlobalV8Platform = v8::platform::NewDefaultPlatform();
#endif
                v8::V8::InitializePlatform(Javet::V8Native::GlobalV8Platform.get());
                v8::V8::Initialize();
            }
            LOG_INFO("V8::Initialize() ends.");
        }
    }
}

JNIEXPORT void JNICALL Java_com_caoccao_javet_interop_V8Native_add
(JNIEnv* jniEnv, jobject caller, jlong v8RuntimeHandle, jlong v8ValueHandle, jint v8ValueType, jobject value) {
    RUNTIME_AND_VALUE_HANDLES_TO_OBJECTS_WITH_SCOPE(v8RuntimeHandle, v8ValueHandle);
    if (IS_V8_SET(v8ValueType)) {
        auto v8ValueValue = Javet::Converter::ToV8Value(jniEnv, v8Context, value);
        auto unusedSet = v8LocalValue.As<v8::Set>()->Add(v8Context, v8ValueValue);
    }
}

JNIEXPORT void JNICALL Java_com_caoccao_javet_interop_V8Native_allowCodeGenerationFromStrings
(JNIEnv* jniEnv, jobject caller, jlong v8RuntimeHandle, jboolean allow) {
    RUNTIME_HANDLES_TO_OBJECTS_WITH_SCOPE(v8RuntimeHandle);
    v8Context->AllowCodeGenerationFromStrings(allow);
}

JNIEXPORT void JNICALL Java_com_caoccao_javet_interop_V8Native_await
(JNIEnv* jniEnv, jobject caller, jlong v8RuntimeHandle) {
    RUNTIME_HANDLES_TO_OBJECTS_WITH_SCOPE(v8RuntimeHandle);
    v8Runtime->Await();
}

JNIEXPORT jobject JNICALL Java_com_caoccao_javet_interop_V8Native_call
(JNIEnv* jniEnv, jobject caller, jlong v8RuntimeHandle, jlong v8ValueHandle, jint v8ValueType, jobject mReceiver, jboolean mResultRequired, jobjectArray mValues) {
    RUNTIME_AND_VALUE_HANDLES_TO_OBJECTS_WITH_SCOPE(v8RuntimeHandle, v8ValueHandle);
    if (v8LocalValue->IsFunction()) {
        V8TryCatch v8TryCatch(v8Runtime->v8Isolate);
        V8MaybeLocalValue v8MaybeLocalValueResult;
        auto umReceiver = Javet::Converter::ToV8Value(jniEnv, v8Context, mReceiver);
        uint32_t valueCount = mValues == nullptr ? 0 : jniEnv->GetArrayLength(mValues);
        if (valueCount > 0) {
            auto umValuesPointer = Javet::Converter::ToV8Values(jniEnv, v8Context, mValues);
            v8MaybeLocalValueResult = v8LocalValue.As<v8::Function>()->Call(v8Context, umReceiver, valueCount, umValuesPointer.get());
        }
        else {
            v8MaybeLocalValueResult = v8LocalValue.As<v8::Function>()->Call(v8Context, umReceiver, 0, nullptr);
        }
        if (v8TryCatch.HasCaught()) {
            Javet::Exceptions::ThrowJavetExecutionException(jniEnv, v8Context, v8TryCatch);
        }
        else if (mResultRequired && !v8MaybeLocalValueResult.IsEmpty()) {
            return v8Runtime->SafeToExternalV8Value(jniEnv, v8Context, v8MaybeLocalValueResult.ToLocalChecked());
        }
    }
    return Javet::Converter::ToExternalV8ValueUndefined(jniEnv, v8Runtime->externalV8Runtime);
}

JNIEXPORT jobject JNICALL Java_com_caoccao_javet_interop_V8Native_callAsConstructor
(JNIEnv* jniEnv, jobject caller, jlong v8RuntimeHandle, jlong v8ValueHandle, jint v8ValueType, jobjectArray mValues) {
    RUNTIME_AND_VALUE_HANDLES_TO_OBJECTS_WITH_SCOPE(v8RuntimeHandle, v8ValueHandle);
    if (v8LocalValue->IsFunction()) {
        V8TryCatch v8TryCatch(v8Runtime->v8Isolate);
        V8MaybeLocalValue v8MaybeLocalValueResult;
        uint32_t valueCount = mValues == nullptr ? 0 : jniEnv->GetArrayLength(mValues);
        if (valueCount > 0) {
            auto umValuesPointer = Javet::Converter::ToV8Values(jniEnv, v8Context, mValues);
            v8MaybeLocalValueResult = v8LocalValue.As<v8::Function>()->CallAsConstructor(v8Context, valueCount, umValuesPointer.get());
        }
        else {
            v8MaybeLocalValueResult = v8LocalValue.As<v8::Function>()->CallAsConstructor(v8Context, 0, nullptr);
        }
        if (v8TryCatch.HasCaught()) {
            Javet::Exceptions::ThrowJavetExecutionException(jniEnv, v8Context, v8TryCatch);
        }
        else if (!v8MaybeLocalValueResult.IsEmpty()) {
            return v8Runtime->SafeToExternalV8Value(jniEnv, v8Context, v8MaybeLocalValueResult.ToLocalChecked());
        }
    }
    return Javet::Converter::ToExternalV8ValueUndefined(jniEnv, v8Runtime->externalV8Runtime);
}

JNIEXPORT void JNICALL Java_com_caoccao_javet_interop_V8Native_clearInternalStatistic
(JNIEnv* jniEnv, jobject caller) {
#ifdef ENABLE_MONITOR
    GlobalJavetNativeMonitor.Clear();
#endif
}

JNIEXPORT void JNICALL Java_com_caoccao_javet_interop_V8Native_clearWeak
(JNIEnv* jniEnv, jobject caller, jlong v8RuntimeHandle, jlong v8ValueHandle, jint v8ValueType) {
    RUNTIME_AND_DATA_HANDLES_TO_OBJECTS_WITH_SCOPE(v8RuntimeHandle, v8ValueHandle);
    if (!v8PersistentDataPointer->IsEmpty() && v8PersistentDataPointer->IsWeak()) {
        auto v8ValueReference = v8PersistentDataPointer->ClearWeak<Javet::Callback::V8ValueReference>();
        v8ValueReference->Clear();
        delete v8ValueReference;
        INCREASE_COUNTER(Javet::Monitor::CounterType::DeleteWeakCallbackReference);
    }
}

JNIEXPORT jobject JNICALL Java_com_caoccao_javet_interop_V8Native_cloneV8Value
(JNIEnv* jniEnv, jobject caller, jlong v8RuntimeHandle, jlong v8ValueHandle, jint v8ValueType) {
    RUNTIME_AND_VALUE_HANDLES_TO_OBJECTS_WITH_SCOPE(v8RuntimeHandle, v8ValueHandle);
    auto clonedV8LocalValue = V8LocalValue::New(v8Context->GetIsolate(), v8LocalValue);
    return v8Runtime->SafeToExternalV8Value(jniEnv, v8Context, clonedV8LocalValue);
}

JNIEXPORT void JNICALL Java_com_caoccao_javet_interop_V8Native_closeV8Runtime
(JNIEnv* jniEnv, jobject caller, jlong v8RuntimeHandle) {
    auto v8Runtime = Javet::V8Runtime::FromHandle(v8RuntimeHandle);
    if (v8Runtime->externalV8Runtime != nullptr) {
        jniEnv->DeleteGlobalRef(v8Runtime->externalV8Runtime);
        INCREASE_COUNTER(Javet::Monitor::CounterType::DeleteGlobalRef);
    }
    delete v8Runtime;
    INCREASE_COUNTER(Javet::Monitor::CounterType::DeleteV8Runtime);
}

JNIEXPORT jobject JNICALL Java_com_caoccao_javet_interop_V8Native_compile
(JNIEnv* jniEnv, jobject caller, jlong v8RuntimeHandle, jstring mScript, jboolean mResultRequired,
    jstring mResourceName, jint mResourceLineOffset, jint mResourceColumnOffset, jint mScriptId, jboolean mIsWASM, jboolean mIsModule) {
    RUNTIME_HANDLES_TO_OBJECTS_WITH_SCOPE(v8RuntimeHandle);
    V8TryCatch v8TryCatch(v8Runtime->v8Isolate);
    auto umScript = Javet::Converter::ToV8String(jniEnv, v8Context, mScript);
    auto scriptOriginPointer = Javet::Converter::ToV8ScriptOringinPointer(
        jniEnv, v8Context, mResourceName, mResourceLineOffset, mResourceColumnOffset, mScriptId, mIsWASM, mIsModule);
    if (mIsModule) {
        V8ScriptCompilerSource scriptSource(umScript, *scriptOriginPointer.get());
        auto v8MaybeLocalCompiledModule = v8::ScriptCompiler::CompileModule(v8Runtime->v8Isolate, &scriptSource);
        if (v8TryCatch.HasCaught()) {
            Javet::Exceptions::ThrowJavetCompilationException(jniEnv, v8Context, v8TryCatch);
        }
        else if (mResultRequired && !v8MaybeLocalCompiledModule.IsEmpty()) {
            try {
                return Javet::Converter::ToExternalV8Module(jniEnv, v8Runtime->externalV8Runtime, v8Context, v8MaybeLocalCompiledModule.ToLocalChecked());
            }
            catch (const std::exception& e) {
                LOG_ERROR(e.what());
                Javet::Exceptions::ThrowJavetConverterException(jniEnv, e.what());
            }
        }
    }
    else {
        auto v8MaybeLocalCompiledScript = v8::Script::Compile(v8Context, umScript, scriptOriginPointer.get());
        if (v8TryCatch.HasCaught()) {
            Javet::Exceptions::ThrowJavetCompilationException(jniEnv, v8Context, v8TryCatch);
        }
        else if (mResultRequired && !v8MaybeLocalCompiledScript.IsEmpty()) {
            try {
                return Javet::Converter::ToExternalV8Script(jniEnv, v8Runtime->externalV8Runtime, v8Context, v8MaybeLocalCompiledScript.ToLocalChecked());
            }
            catch (const std::exception& e) {
                LOG_ERROR(e.what());
                Javet::Exceptions::ThrowJavetConverterException(jniEnv, e.what());
            }
        }
    }
    return Javet::Converter::ToExternalV8ValueUndefined(jniEnv, v8Runtime->externalV8Runtime);
}

JNIEXPORT void JNICALL Java_com_caoccao_javet_interop_V8Native_createV8Inspector
(JNIEnv* jniEnv, jobject caller, jlong v8RuntimeHandle, jobject mV8Inspector) {
    RUNTIME_HANDLES_TO_OBJECTS_WITH_SCOPE(v8RuntimeHandle);
    v8Runtime->v8Inspector.reset(new Javet::Inspector::JavetInspector(v8Runtime, mV8Inspector));
}

/*
Creating multiple isolates allows running JavaScript code in multiple threads, truly parallel.
*/
JNIEXPORT jlong JNICALL Java_com_caoccao_javet_interop_V8Native_createV8Runtime
(JNIEnv* jniEnv, jobject caller, jobject mRuntimeOptions) {
#ifdef ENABLE_NODE
    auto v8Runtime = new Javet::V8Runtime(Javet::V8Native::GlobalV8Platform.get(), Javet::NodeNative::GlobalNodeArrayBufferAllocator);
#else
    auto v8Runtime = new Javet::V8Runtime(Javet::V8Native::GlobalV8Platform.get());
#endif
    INCREASE_COUNTER(Javet::Monitor::CounterType::NewV8Runtime);
    v8Runtime->CreateV8Isolate();
    v8Runtime->CreateV8Context(jniEnv, mRuntimeOptions);
    return TO_JAVA_LONG(v8Runtime);
}

/*
It only supports Object, Array, Function, Map, Set for now.
Error, Promise, RegExp, Proxy, Symbol, etc. are not supported.
*/
JNIEXPORT jobject JNICALL Java_com_caoccao_javet_interop_V8Native_createV8Value
(JNIEnv* jniEnv, jobject caller, jlong v8RuntimeHandle, jint v8ValueType, jobject mContext) {
    RUNTIME_HANDLES_TO_OBJECTS_WITH_SCOPE(v8RuntimeHandle);
    V8LocalValue v8LocalValueResult;
    if (IS_V8_OBJECT(v8ValueType)) {
        v8LocalValueResult = v8::Object::New(v8Context->GetIsolate());
    }
    else if (IS_V8_ARRAY(v8ValueType)) {
        v8LocalValueResult = v8::Array::New(v8Context->GetIsolate());
    }
    else if (IS_V8_ARRAY_BUFFER(v8ValueType)) {
        if (IS_JAVA_INTEGER(jniEnv, mContext)) {
            v8LocalValueResult = v8::ArrayBuffer::New(v8Context->GetIsolate(), TO_JAVA_INTEGER(jniEnv, mContext));
        }
    }
    else if (IS_V8_FUNCTION(v8ValueType)) {
        auto javetCallbackContextReferencePointer = new Javet::Callback::JavetCallbackContextReference(jniEnv, mContext);
        INCREASE_COUNTER(Javet::Monitor::CounterType::NewJavetCallbackContextReference);
        auto v8LocalContextHandle = v8::BigInt::New(v8Context->GetIsolate(), TO_NATIVE_INT_64(javetCallbackContextReferencePointer));
        javetCallbackContextReferencePointer->v8PersistentCallbackContextHandlePointer = new V8PersistentBigInt(v8Runtime->v8Isolate, v8LocalContextHandle);
        INCREASE_COUNTER(Javet::Monitor::CounterType::NewPersistentCallbackContextReference);
        v8LocalValueResult = v8::Function::New(v8Context, Javet::Callback::JavetFunctionCallback, v8LocalContextHandle).ToLocalChecked();
        javetCallbackContextReferencePointer->v8PersistentCallbackContextHandlePointer->SetWeak(
            javetCallbackContextReferencePointer, Javet::Callback::JavetCloseWeakCallbackContextHandle, v8::WeakCallbackType::kParameter);
    }
    else if (IS_V8_MAP(v8ValueType)) {
        v8LocalValueResult = v8::Map::New(v8Context->GetIsolate());
    }
    else if (IS_V8_PROMISE(v8ValueType)) {
        v8LocalValueResult = v8::Promise::Resolver::New(v8Context).ToLocalChecked();
    }
    else if (IS_V8_PROXY(v8ValueType)) {
        V8LocalObject v8LocalObjectObject = mContext == nullptr
            ? v8::Object::New(v8Context->GetIsolate())
            : Javet::Converter::ToV8Value(jniEnv, v8Context, mContext).As<v8::Object>();
        auto v8LocalObjectHandler = v8::Object::New(v8Context->GetIsolate());
        v8LocalValueResult = v8::Proxy::New(v8Context, v8LocalObjectObject, v8LocalObjectHandler).ToLocalChecked();
    }
    else if (IS_V8_SET(v8ValueType)) {
        v8LocalValueResult = v8::Set::New(v8Context->GetIsolate());
    }
    else if (IS_V8_SYMBOL(v8ValueType)) {
        auto mDescription = (jstring)mContext;
        auto v8LocalValueDescription = Javet::Converter::ToV8String(jniEnv, v8Context, mDescription);
        v8LocalValueResult = v8::Symbol::New(v8Context->GetIsolate(), v8LocalValueDescription);
    }
    if (!v8LocalValueResult.IsEmpty()) {
        return v8Runtime->SafeToExternalV8Value(jniEnv, v8Context, v8LocalValueResult);
    }
    return nullptr;
}

JNIEXPORT jboolean JNICALL Java_com_caoccao_javet_interop_V8Native_delete
(JNIEnv* jniEnv, jobject caller, jlong v8RuntimeHandle, jlong v8ValueHandle, jint v8ValueType, jobject key) {
    RUNTIME_AND_VALUE_HANDLES_TO_OBJECTS_WITH_SCOPE(v8RuntimeHandle, v8ValueHandle);
    auto v8ValueKey = Javet::Converter::ToV8Value(jniEnv, v8Context, key);
    if (IS_V8_ARRAY(v8ValueType)) {
        if (IS_JAVA_INTEGER(jniEnv, key)) {
            jint integerKey = TO_JAVA_INTEGER(jniEnv, key);
            return v8LocalValue.As<v8::Array>()->Delete(v8Context, integerKey).FromMaybe(false);
        }
        else {
            return v8LocalValue.As<v8::Array>()->Delete(v8Context, v8ValueKey).FromMaybe(false);
        }
    }
    else if (IS_V8_MAP(v8ValueType)) {
        return v8LocalValue.As<v8::Map>()->Delete(v8Context, v8ValueKey).FromMaybe(false);
    }
    else if (IS_V8_SET(v8ValueType)) {
        return v8LocalValue.As<v8::Set>()->Delete(v8Context, v8ValueKey).FromMaybe(false);
    }
    else if (v8LocalValue->IsObject()) {
        auto v8LocalObject = v8LocalValue.As<v8::Object>();
        if (IS_JAVA_INTEGER(jniEnv, key)) {
            jint integerKey = TO_JAVA_INTEGER(jniEnv, key);
            return v8LocalObject->Delete(v8Context, integerKey).FromMaybe(false);
        }
        else {
            return v8LocalObject->Delete(v8Context, v8ValueKey).FromMaybe(false);
        }
    }
    return false;
}

JNIEXPORT jboolean JNICALL Java_com_caoccao_javet_interop_V8Native_deletePrivateProperty
(JNIEnv* jniEnv, jobject caller, jlong v8RuntimeHandle, jlong v8ValueHandle, jint v8ValueType, jstring mKey) {
    RUNTIME_AND_VALUE_HANDLES_TO_OBJECTS_WITH_SCOPE(v8RuntimeHandle, v8ValueHandle);
    if (v8LocalValue->IsObject()) {
        auto v8LocalStringKey = Javet::Converter::ToV8String(jniEnv, v8Context, mKey);
        auto v8LocalPrivateKey = v8::Private::ForApi(v8Context->GetIsolate(), v8LocalStringKey);
        auto v8MaybeBool = v8LocalValue.As<v8::Object>()->DeletePrivate(v8Context, v8LocalPrivateKey);
        return v8MaybeBool.FromMaybe(false);
    }
    return false;
}

JNIEXPORT jboolean JNICALL Java_com_caoccao_javet_interop_V8Native_equals
(JNIEnv* jniEnv, jobject caller, jlong v8RuntimeHandle, jlong v8ValueHandle1, jlong v8ValueHandle2) {
    RUNTIME_AND_2_VALUES_HANDLES_TO_OBJECTS_WITH_SCOPE(v8RuntimeHandle, v8ValueHandle1, v8ValueHandle2);
    return v8LocalValue1->Equals(v8Context, v8LocalValue2).FromMaybe(false);
}

JNIEXPORT jobject JNICALL Java_com_caoccao_javet_interop_V8Native_execute
(JNIEnv* jniEnv, jobject caller, jlong v8RuntimeHandle, jstring mScript, jboolean mResultRequired,
    jstring mResourceName, jint mResourceLineOffset, jint mResourceColumnOffset, jint mScriptId, jboolean mIsWASM, jboolean mIsModule) {
    RUNTIME_HANDLES_TO_OBJECTS_WITH_SCOPE(v8RuntimeHandle);
    V8TryCatch v8TryCatch(v8Runtime->v8Isolate);
    auto umScript = Javet::Converter::ToV8String(jniEnv, v8Context, mScript);
    auto scriptOriginPointer = Javet::Converter::ToV8ScriptOringinPointer(
        jniEnv, v8Context, mResourceName, mResourceLineOffset, mResourceColumnOffset, mScriptId, mIsWASM, mIsModule);
    if (mIsModule) {
        V8ScriptCompilerSource scriptSource(umScript, *scriptOriginPointer.get());
        auto v8MaybeLocalCompiledModule = v8::ScriptCompiler::CompileModule(v8Runtime->v8Isolate, &scriptSource);
        if (v8TryCatch.HasCaught()) {
            Javet::Exceptions::ThrowJavetCompilationException(jniEnv, v8Context, v8TryCatch);
        }
        else if (!v8MaybeLocalCompiledModule.IsEmpty()) {
            auto compliedModule = v8MaybeLocalCompiledModule.ToLocalChecked();
            auto maybeResult = compliedModule->InstantiateModule(v8Context, Javet::Callback::JavetModuleResolveCallback);
            if (maybeResult.FromMaybe(false)) {
                auto v8MaybeLocalValueResult = compliedModule->Evaluate(v8Context);
                if (v8TryCatch.HasCaught()) {
                    Javet::Exceptions::ThrowJavetExecutionException(jniEnv, v8Context, v8TryCatch);
                }
                else if (mResultRequired && !v8MaybeLocalValueResult.IsEmpty()) {
                    return v8Runtime->SafeToExternalV8Value(jniEnv, v8Context, v8MaybeLocalValueResult.ToLocalChecked());
                }
            }
        }
    }
    else {
        auto v8MaybeLocalCompiledScript = v8::Script::Compile(v8Context, umScript, scriptOriginPointer.get());
        if (v8TryCatch.HasCaught()) {
            Javet::Exceptions::ThrowJavetCompilationException(jniEnv, v8Context, v8TryCatch);
        }
        else if (!v8MaybeLocalCompiledScript.IsEmpty()) {
            auto compliedScript = v8MaybeLocalCompiledScript.ToLocalChecked();
            auto v8MaybeLocalValueResult = compliedScript->Run(v8Context);
            if (v8TryCatch.HasCaught()) {
                Javet::Exceptions::ThrowJavetExecutionException(jniEnv, v8Context, v8TryCatch);
            }
            else if (mResultRequired && !v8MaybeLocalValueResult.IsEmpty()) {
                return v8Runtime->SafeToExternalV8Value(jniEnv, v8Context, v8MaybeLocalValueResult.ToLocalChecked());
            }
        }
    }
    return Javet::Converter::ToExternalV8ValueUndefined(jniEnv, v8Runtime->externalV8Runtime);
}

JNIEXPORT jobject JNICALL Java_com_caoccao_javet_interop_V8Native_get
(JNIEnv* jniEnv, jobject caller, jlong v8RuntimeHandle, jlong v8ValueHandle, jint v8ValueType, jobject key) {
    RUNTIME_AND_VALUE_HANDLES_TO_OBJECTS_WITH_SCOPE(v8RuntimeHandle, v8ValueHandle);
    auto v8LocalValueKey = Javet::Converter::ToV8Value(jniEnv, v8Context, key);
    V8MaybeLocalValue v8MaybeLocalValueResult;
    if (IS_V8_ARGUMENTS(v8ValueType) || IS_V8_ARRAY(v8ValueType) || v8LocalValue->IsTypedArray()) {
        if (IS_JAVA_INTEGER(jniEnv, key)) {
            jint integerKey = TO_JAVA_INTEGER(jniEnv, key);
            if (integerKey >= 0) {
                v8MaybeLocalValueResult = v8LocalValue.As<v8::Array>()->Get(v8Context, integerKey);
            }
        }
        else if (!v8LocalValueKey.IsEmpty()) {
            v8MaybeLocalValueResult = v8LocalValue.As<v8::Array>()->Get(v8Context, v8LocalValueKey);
        }
    }
    else if (!v8LocalValueKey.IsEmpty()) {
        if (IS_V8_SYMBOL(v8ValueType)) {
            v8LocalValue = v8LocalValue->ToObject(v8Context).ToLocalChecked();
        }
        if (IS_V8_MAP(v8ValueType)) {
            v8MaybeLocalValueResult = v8LocalValue.As<v8::Map>()->Get(v8Context, v8LocalValueKey);
        }
        else if (v8LocalValue->IsObject()) {
            auto v8LocalObject = v8LocalValue.As<v8::Object>();
            if (IS_JAVA_INTEGER(jniEnv, key)) {
                jint integerKey = TO_JAVA_INTEGER(jniEnv, key);
                v8MaybeLocalValueResult = v8LocalObject->Get(v8Context, integerKey);
            }
            else {
                v8MaybeLocalValueResult = v8LocalObject->Get(v8Context, v8LocalValueKey);
            }
        }
    }
    if (!v8MaybeLocalValueResult.IsEmpty()) {
        return v8Runtime->SafeToExternalV8Value(jniEnv, v8Context, v8MaybeLocalValueResult.ToLocalChecked());
    }
    return Javet::Converter::ToExternalV8ValueUndefined(jniEnv, v8Runtime->externalV8Runtime);
}

JNIEXPORT jobject JNICALL Java_com_caoccao_javet_interop_V8Native_getGlobalObject
(JNIEnv* jniEnv, jobject caller, jlong v8RuntimeHandle) {
    RUNTIME_HANDLES_TO_OBJECTS_WITH_SCOPE(v8RuntimeHandle);
    return Javet::Converter::ToExternalV8ValueGlobalObject(jniEnv, v8Runtime->v8GlobalObject);
}

JNIEXPORT jint JNICALL Java_com_caoccao_javet_interop_V8Native_getIdentityHash
(JNIEnv* jniEnv, jobject caller, jlong v8RuntimeHandle, jlong v8ValueHandle, jint v8ValueType) {
    RUNTIME_AND_VALUE_HANDLES_TO_OBJECTS_WITH_SCOPE(v8RuntimeHandle, v8ValueHandle);
    if (v8LocalValue->IsObject()) {
        return v8LocalValue.As<v8::Object>()->GetIdentityHash();
    }
    return 0;
}

JNIEXPORT jobject JNICALL Java_com_caoccao_javet_interop_V8Native_getInternalProperties
(JNIEnv* jniEnv, jobject caller, jlong v8RuntimeHandle, jlong v8ValueHandle, jint v8ValueType) {
    RUNTIME_AND_VALUE_HANDLES_TO_OBJECTS_WITH_SCOPE(v8RuntimeHandle, v8ValueHandle);
    if (IS_V8_FUNCTION(v8ValueType)) {
        // This feature is not enabled yet.
        v8_inspector::V8InspectorClient v8InspectorClient;
        v8_inspector::V8InspectorImpl v8InspectorImpl(v8Runtime->v8Isolate, &v8InspectorClient);
        v8_inspector::V8Debugger v8Debugger(v8Runtime->v8Isolate, &v8InspectorImpl);
        auto v8InternalProperties = v8Debugger.internalProperties(v8Context, v8LocalValue.As<v8::Function>()).ToLocalChecked();
        return v8Runtime->SafeToExternalV8Value(jniEnv, v8Context, v8InternalProperties);
    }
    return Javet::Converter::ToExternalV8ValueUndefined(jniEnv, v8Runtime->externalV8Runtime);
}

JNIEXPORT jlongArray JNICALL Java_com_caoccao_javet_interop_V8Native_getInternalStatistic
(JNIEnv* jniEnv, jobject caller) {
#ifdef ENABLE_MONITOR
    return GlobalJavetNativeMonitor.GetCounters(jniEnv);
#else
    return nullptr;
#endif
}

JNIEXPORT jint JNICALL Java_com_caoccao_javet_interop_V8Native_getJSFunctionType
(JNIEnv* jniEnv, jobject caller, jlong v8RuntimeHandle, jlong v8ValueHandle, jint v8ValueType) {
    RUNTIME_AND_VALUE_HANDLES_TO_OBJECTS_WITH_SCOPE(v8RuntimeHandle, v8ValueHandle);
    using namespace Javet::Enums::JSFunctionType;
    if (IS_V8_FUNCTION(v8ValueType)) {
        auto v8InternalFunction = V8InternalJSFunction::cast(*v8::Utils::OpenHandle(*v8LocalValue));
        auto v8InternalShared = v8InternalFunction.shared();
        if (v8InternalShared.native()) {
            return JSFunctionType::Native;
        }
        else if (v8InternalShared.IsApiFunction()) {
            return JSFunctionType::API;
        }
        else if (v8InternalShared.IsUserJavaScript()) {
            return JSFunctionType::UserDefined;
        }
    }
    return JSFunctionType::Unknown;
}

JNIEXPORT jint JNICALL Java_com_caoccao_javet_interop_V8Native_getJSScopeType
(JNIEnv* jniEnv, jobject caller, jlong v8RuntimeHandle, jlong v8ValueHandle, jint v8ValueType) {
    RUNTIME_AND_VALUE_HANDLES_TO_OBJECTS_WITH_SCOPE(v8RuntimeHandle, v8ValueHandle);
    if (IS_V8_FUNCTION(v8ValueType)) {
        auto v8InternalFunction = V8InternalJSFunction::cast(*v8::Utils::OpenHandle(*v8LocalValue));
        auto v8InternalShared = v8InternalFunction.shared();
        auto v8InternalScopeInfo = v8InternalShared.scope_info();
        return v8InternalScopeInfo.scope_type();
    }
    return Javet::Enums::JSScopeType::Unknown;
}

JNIEXPORT jint JNICALL Java_com_caoccao_javet_interop_V8Native_getLength
(JNIEnv* jniEnv, jobject caller, jlong v8RuntimeHandle, jlong v8ValueHandle, jint v8ValueType) {
    RUNTIME_AND_VALUE_HANDLES_TO_OBJECTS_WITH_SCOPE(v8RuntimeHandle, v8ValueHandle);
    if (IS_V8_ARRAY(v8ValueType)) {
        return (jint)v8LocalValue.As<v8::Array>()->Length();
    }
    if (v8LocalValue->IsTypedArray()) {
        return (jint)v8LocalValue.As<v8::TypedArray>()->Length();
    }
    return 0;
}

JNIEXPORT jobject JNICALL Java_com_caoccao_javet_interop_V8Native_getOwnPropertyNames
(JNIEnv* jniEnv, jobject caller, jlong v8RuntimeHandle, jlong v8ValueHandle, jint v8ValueType) {
    RUNTIME_AND_VALUE_HANDLES_TO_OBJECTS_WITH_SCOPE(v8RuntimeHandle, v8ValueHandle);
    if (IS_V8_SYMBOL(v8ValueType)) {
        v8LocalValue = v8LocalValue->ToObject(v8Context).ToLocalChecked();
    }
    if (v8LocalValue->IsObject()) {
        auto v8LocalObject = v8LocalValue.As<v8::Object>();
        auto v8MaybeLocalArray = v8LocalObject->GetOwnPropertyNames(v8Context);
        if (!v8MaybeLocalArray.IsEmpty()) {
            return v8Runtime->SafeToExternalV8Value(jniEnv, v8Context, v8MaybeLocalArray.ToLocalChecked());
        }
    }
    return Javet::Converter::ToExternalV8ValueUndefined(jniEnv, v8Runtime->externalV8Runtime);
}

JNIEXPORT jobject JNICALL Java_com_caoccao_javet_interop_V8Native_getPrivateProperty
(JNIEnv* jniEnv, jobject caller, jlong v8RuntimeHandle, jlong v8ValueHandle, jint v8ValueType, jstring mKey) {
    RUNTIME_AND_VALUE_HANDLES_TO_OBJECTS_WITH_SCOPE(v8RuntimeHandle, v8ValueHandle);
    if (v8LocalValue->IsObject()) {
        auto v8LocalStringKey = Javet::Converter::ToV8String(jniEnv, v8Context, mKey);
        auto v8LocalPrivateKey = v8::Private::ForApi(v8Context->GetIsolate(), v8LocalStringKey);
        auto v8MaybeLocalValue = v8LocalValue.As<v8::Object>()->GetPrivate(v8Context, v8LocalPrivateKey);
        if (!v8MaybeLocalValue.IsEmpty()) {
            return v8Runtime->SafeToExternalV8Value(jniEnv, v8Context, v8MaybeLocalValue.ToLocalChecked());
        }
    }
    return Javet::Converter::ToExternalV8ValueUndefined(jniEnv, v8Runtime->externalV8Runtime);
}

JNIEXPORT jobject JNICALL Java_com_caoccao_javet_interop_V8Native_getPropertyNames
(JNIEnv* jniEnv, jobject caller, jlong v8RuntimeHandle, jlong v8ValueHandle, jint v8ValueType) {
    RUNTIME_AND_VALUE_HANDLES_TO_OBJECTS_WITH_SCOPE(v8RuntimeHandle, v8ValueHandle);
    if (IS_V8_SYMBOL(v8ValueType)) {
        v8LocalValue = v8LocalValue->ToObject(v8Context).ToLocalChecked();
    }
    if (v8LocalValue->IsObject()) {
        auto v8LocalObject = v8LocalValue.As<v8::Object>();
        return v8Runtime->SafeToExternalV8Value(jniEnv, v8Context, v8LocalObject->GetPropertyNames(v8Context).ToLocalChecked());
    }
    return Javet::Converter::ToExternalV8ValueUndefined(jniEnv, v8Runtime->externalV8Runtime);
}

JNIEXPORT jobject JNICALL Java_com_caoccao_javet_interop_V8Native_getProperty
(JNIEnv* jniEnv, jobject caller, jlong v8RuntimeHandle, jlong v8ValueHandle, jint v8ValueType, jobject key) {
    RUNTIME_AND_VALUE_HANDLES_TO_OBJECTS_WITH_SCOPE(v8RuntimeHandle, v8ValueHandle);
    if (IS_V8_SYMBOL(v8ValueType)) {
        v8LocalValue = v8LocalValue->ToObject(v8Context).ToLocalChecked();
    }
    if (v8LocalValue->IsObject()) {
        auto v8LocalObject = v8LocalValue.As<v8::Object>();
        V8MaybeLocalValue v8MaybeLocalValueValue;
        if (IS_JAVA_INTEGER(jniEnv, key)) {
            jint integerKey = TO_JAVA_INTEGER(jniEnv, key);
            v8MaybeLocalValueValue = v8LocalObject->Get(v8Context, integerKey);
        }
        else {
            auto v8ValueKey = Javet::Converter::ToV8Value(jniEnv, v8Context, key);
            if (!v8ValueKey.IsEmpty()) {
                v8MaybeLocalValueValue = v8LocalObject->Get(v8Context, v8ValueKey);
            }
        }
        if (!v8MaybeLocalValueValue.IsEmpty()) {
            return v8Runtime->SafeToExternalV8Value(jniEnv, v8Context, v8MaybeLocalValueValue.ToLocalChecked());
        }
    }
    return Javet::Converter::ToExternalV8ValueUndefined(jniEnv, v8Runtime->externalV8Runtime);
}

JNIEXPORT jobject JNICALL Java_com_caoccao_javet_interop_V8Native_getPrototype
(JNIEnv* jniEnv, jobject caller, jlong v8RuntimeHandle, jlong v8ValueHandle, jint v8ValueType) {
    RUNTIME_AND_VALUE_HANDLES_TO_OBJECTS_WITH_SCOPE(v8RuntimeHandle, v8ValueHandle);
    if (v8LocalValue->IsObject()) {
        auto v8LocalObject = v8LocalValue.As<v8::Object>();
        V8LocalValue v8LocalValueResult = v8LocalObject->GetPrototype();
        return v8Runtime->SafeToExternalV8Value(jniEnv, v8Context, v8LocalValueResult);
    }
    return Javet::Converter::ToExternalV8ValueUndefined(jniEnv, v8Runtime->externalV8Runtime);
}

JNIEXPORT jint JNICALL Java_com_caoccao_javet_interop_V8Native_getSize
(JNIEnv* jniEnv, jobject caller, jlong v8RuntimeHandle, jlong v8ValueHandle, jint v8ValueType) {
    RUNTIME_AND_VALUE_HANDLES_TO_OBJECTS_WITH_SCOPE(v8RuntimeHandle, v8ValueHandle);
    if (IS_V8_MAP(v8ValueType)) {
        return (jint)v8LocalValue.As<v8::Map>()->Size();
    }
    if (IS_V8_SET(v8ValueType)) {
        return (jint)v8LocalValue.As<v8::Set>()->Size();
    }
    return 0;
}

JNIEXPORT jstring JNICALL Java_com_caoccao_javet_interop_V8Native_getSourceCode
(JNIEnv* jniEnv, jobject caller, jlong v8RuntimeHandle, jlong v8ValueHandle, jint v8ValueType) {
    RUNTIME_AND_VALUE_HANDLES_TO_OBJECTS_WITH_SCOPE(v8RuntimeHandle, v8ValueHandle);
    if (IS_V8_FUNCTION(v8ValueType)) {
        auto v8InternalFunction = V8InternalJSFunction::cast(*v8::Utils::OpenHandle(*v8LocalValue));
        auto v8InternalShared = v8InternalFunction.shared();
        if (IS_USER_DEFINED_FUNCTION(v8InternalShared)) {
            auto v8InternalScript = V8InternalScript::cast(v8InternalShared.script());
            auto v8InternalSource = V8InternalString::cast(v8InternalScript.source());
            const int startPosition = v8InternalShared.StartPosition();
            const int endPosition = v8InternalShared.EndPosition();
            auto sourceCode = v8InternalSource.ToCString(
                V8InternalAllowNullsFlag::DISALLOW_NULLS, V8InternalRobustnessFlag::ROBUST_STRING_TRAVERSAL,
                startPosition, endPosition - startPosition);
            return Javet::Converter::ToJavaString(jniEnv, sourceCode.get());
        }
    }
    return nullptr;
}

JNIEXPORT jstring JNICALL Java_com_caoccao_javet_interop_V8Native_getVersion
(JNIEnv* jniEnv, jobject caller) {
    return Javet::Converter::ToJavaString(jniEnv, v8::V8::GetVersion());
}

JNIEXPORT jboolean JNICALL Java_com_caoccao_javet_interop_V8Native_has
(JNIEnv* jniEnv, jobject caller, jlong v8RuntimeHandle, jlong v8ValueHandle, jint v8ValueType, jobject value) {
    RUNTIME_AND_VALUE_HANDLES_TO_OBJECTS_WITH_SCOPE(v8RuntimeHandle, v8ValueHandle);
    auto v8LocalValueKey = Javet::Converter::ToV8Value(jniEnv, v8Context, value);
    if (!v8LocalValueKey.IsEmpty()) {
        if (IS_V8_MAP(v8ValueType)) {
            return v8LocalValue.As<v8::Map>()->Has(v8Context, v8LocalValueKey).FromMaybe(false);
        }
        else if (IS_V8_SET(v8ValueType)) {
            return v8LocalValue.As<v8::Set>()->Has(v8Context, v8LocalValueKey).FromMaybe(false);
        }
        else if (v8LocalValue->IsObject()) {
            auto v8LocalObject = v8LocalValue.As<v8::Object>();
            if (IS_JAVA_INTEGER(jniEnv, value)) {
                jint integerKey = TO_JAVA_INTEGER(jniEnv, value);
                return v8LocalObject->Has(v8Context, integerKey).FromMaybe(false);
            }
            else {
                return v8LocalObject->Has(v8Context, v8LocalValueKey).FromMaybe(false);
            }
        }
    }
    return false;
}

JNIEXPORT jboolean JNICALL Java_com_caoccao_javet_interop_V8Native_hasInternalType
(JNIEnv* jniEnv, jobject caller, jlong v8RuntimeHandle, jlong v8ValueHandle, jint v8ValueInternalType) {
    RUNTIME_AND_VALUE_HANDLES_TO_OBJECTS_WITH_SCOPE(v8RuntimeHandle, v8ValueHandle);
    using namespace Javet::Enums::V8ValueInternalType;
    switch (v8ValueInternalType)
    {
    case V8ValueInternalType::Undefined: return v8LocalValue->IsUndefined(); // 0
    case V8ValueInternalType::Null: return v8LocalValue->IsNull(); // 1
    case V8ValueInternalType::NullOrUndefined: return v8LocalValue->IsNullOrUndefined(); // 2
    case V8ValueInternalType::True: return v8LocalValue->IsTrue(); // 3
    case V8ValueInternalType::False: return v8LocalValue->IsFalse(); // 4
    case V8ValueInternalType::Name: return v8LocalValue->IsName(); // 5
    case V8ValueInternalType::String: return v8LocalValue->IsString(); // 6
    case V8ValueInternalType::Symbol: return v8LocalValue->IsSymbol(); // 7
    case V8ValueInternalType::Function: return v8LocalValue->IsFunction(); // 8
    case V8ValueInternalType::Array: return v8LocalValue->IsArray(); // 9
    case V8ValueInternalType::Object: return v8LocalValue->IsObject(); // 10
    case V8ValueInternalType::BigInt: return v8LocalValue->IsBigInt(); // 11
    case V8ValueInternalType::Boolean: return v8LocalValue->IsBoolean(); // 12
    case V8ValueInternalType::Number: return v8LocalValue->IsNumber(); // 13
    case V8ValueInternalType::External: return v8LocalValue->IsExternal(); // 14
    case V8ValueInternalType::Int32: return v8LocalValue->IsInt32(); // 15
    case V8ValueInternalType::Date: return v8LocalValue->IsDate(); // 16
    case V8ValueInternalType::ArgumentsObject: return v8LocalValue->IsArgumentsObject(); // 17
    case V8ValueInternalType::BigIntObject: return v8LocalValue->IsBigIntObject(); // 18
    case V8ValueInternalType::BooleanObject: return v8LocalValue->IsBooleanObject(); // 19
    case V8ValueInternalType::NumberObject: return v8LocalValue->IsNumberObject(); // 20
    case V8ValueInternalType::StringObject: return v8LocalValue->IsStringObject(); // 21
    case V8ValueInternalType::SymbolObject: return v8LocalValue->IsSymbolObject(); // 22
    case V8ValueInternalType::NativeError: return v8LocalValue->IsNativeError(); // 23
    case V8ValueInternalType::RegExp: return v8LocalValue->IsRegExp(); // 24
    case V8ValueInternalType::AsyncFunction: return v8LocalValue->IsAsyncFunction(); // 25
    case V8ValueInternalType::GeneratorFunction: return v8LocalValue->IsGeneratorFunction(); // 26
    case V8ValueInternalType::GeneratorObject: return v8LocalValue->IsGeneratorObject(); // 27
    case V8ValueInternalType::Promise: return v8LocalValue->IsPromise(); // 28
    case V8ValueInternalType::Map: return v8LocalValue->IsMap(); // 29
    case V8ValueInternalType::Set: return v8LocalValue->IsSet(); // 30
    case V8ValueInternalType::MapIterator: return v8LocalValue->IsMapIterator(); // 31
    case V8ValueInternalType::SetIterator: return v8LocalValue->IsSetIterator(); // 32
    case V8ValueInternalType::WeakMap: return v8LocalValue->IsWeakMap(); // 33
    case V8ValueInternalType::WeakSet: return v8LocalValue->IsWeakSet(); // 34
    case V8ValueInternalType::ArrayBuffer: return v8LocalValue->IsArrayBuffer(); // 35
    case V8ValueInternalType::ArrayBufferView: return v8LocalValue->IsArrayBufferView(); // 36
    case V8ValueInternalType::TypedArray: return v8LocalValue->IsTypedArray(); // 37
    case V8ValueInternalType::Uint8Array: return v8LocalValue->IsUint8Array(); // 38
    case V8ValueInternalType::Uint8ClampedArray: return v8LocalValue->IsUint8ClampedArray(); // 39
    case V8ValueInternalType::Int8Array: return v8LocalValue->IsInt8Array(); // 40
    case V8ValueInternalType::Uint16Array: return v8LocalValue->IsUint16Array(); // 41
    case V8ValueInternalType::Int16Array: return v8LocalValue->IsInt16Array(); // 42
    case V8ValueInternalType::Uint32Array: return v8LocalValue->IsUint32Array(); // 43
    case V8ValueInternalType::Int32Array: return v8LocalValue->IsInt32Array(); // 44
    case V8ValueInternalType::Float32Array: return v8LocalValue->IsFloat32Array(); // 45
    case V8ValueInternalType::Float64Array: return v8LocalValue->IsFloat64Array(); // 46
    case V8ValueInternalType::BigInt64Array: return v8LocalValue->IsBigInt64Array(); // 47
    case V8ValueInternalType::BigUint64Array: return v8LocalValue->IsBigUint64Array(); // 48
    case V8ValueInternalType::DataView: return v8LocalValue->IsDataView(); // 49
    case V8ValueInternalType::SharedArrayBuffer: return v8LocalValue->IsSharedArrayBuffer(); // 50
    case V8ValueInternalType::Proxy: return v8LocalValue->IsProxy(); // 51
    case V8ValueInternalType::WasmModuleObject: return v8LocalValue->IsWasmModuleObject(); // 52
    case V8ValueInternalType::ModuleNamespaceObject: return v8LocalValue->IsModuleNamespaceObject(); // 53
    default:
        break;
    }
    return false;
}

JNIEXPORT jboolean JNICALL Java_com_caoccao_javet_interop_V8Native_hasOwnProperty
(JNIEnv* jniEnv, jobject caller, jlong v8RuntimeHandle, jlong v8ValueHandle, jint v8ValueType, jobject key) {
    RUNTIME_AND_VALUE_HANDLES_TO_OBJECTS_WITH_SCOPE(v8RuntimeHandle, v8ValueHandle);
    if (IS_V8_SYMBOL(v8ValueType)) {
        v8LocalValue = v8LocalValue->ToObject(v8Context).ToLocalChecked();
    }
    if (v8LocalValue->IsObject()) {
        auto v8LocalObject = v8LocalValue.As<v8::Object>();
        if (IS_JAVA_INTEGER(jniEnv, key)) {
            jint integerKey = TO_JAVA_INTEGER(jniEnv, key);
            return v8LocalObject->HasOwnProperty(v8Context, integerKey).FromMaybe(false);
        }
        else if (IS_JAVA_STRING(jniEnv, key)) {
            jstring stringKey = TO_JAVA_STRING(jniEnv, key);
            auto v8ValueKey = Javet::Converter::ToV8String(jniEnv, v8Context, stringKey);
            return v8LocalObject->HasOwnProperty(v8Context, v8ValueKey).FromMaybe(false);
        }
    }
    return false;
}

JNIEXPORT jboolean JNICALL Java_com_caoccao_javet_interop_V8Native_hasPrivateProperty
(JNIEnv* jniEnv, jobject caller, jlong v8RuntimeHandle, jlong v8ValueHandle, jint v8ValueType, jstring mKey) {
    RUNTIME_AND_VALUE_HANDLES_TO_OBJECTS_WITH_SCOPE(v8RuntimeHandle, v8ValueHandle);
    if (v8LocalValue->IsObject()) {
        auto v8LocalStringKey = Javet::Converter::ToV8String(jniEnv, v8Context, mKey);
        auto v8LocalPrivateKey = v8::Private::ForApi(v8Context->GetIsolate(), v8LocalStringKey);
        auto v8MaybeBool = v8LocalValue.As<v8::Object>()->HasPrivate(v8Context, v8LocalPrivateKey);
        return v8MaybeBool.FromMaybe(false);
    }
    return false;
}

JNIEXPORT void JNICALL Java_com_caoccao_javet_interop_V8Native_idleNotificationDeadline
(JNIEnv* jniEnv, jobject caller, jlong v8RuntimeHandle, jlong deadlineInMillis) {
    if (deadlineInMillis > 0) {
        RUNTIME_HANDLES_TO_OBJECTS_WITH_SCOPE(v8RuntimeHandle);
        v8Runtime->v8Isolate->IdleNotificationDeadline(((long)deadlineInMillis) / 1000.0);
    }
}

JNIEXPORT jobject JNICALL Java_com_caoccao_javet_interop_V8Native_invoke
(JNIEnv* jniEnv, jobject caller, jlong v8RuntimeHandle, jlong v8ValueHandle, jint v8ValueType, jstring mFunctionName, jboolean mResultRequired, jobjectArray mValues) {
    RUNTIME_AND_VALUE_HANDLES_TO_OBJECTS_WITH_SCOPE(v8RuntimeHandle, v8ValueHandle);
    if (IS_V8_SYMBOL(v8ValueType)) {
        v8LocalValue = v8LocalValue->ToObject(v8Context).ToLocalChecked();
    }
    if (v8LocalValue->IsObject()) {
        auto v8LocalObject = v8LocalValue.As<v8::Object>();
        auto v8MaybeLocalValue = v8LocalObject->Get(v8Context, Javet::Converter::ToV8String(jniEnv, v8Context, mFunctionName));
        if (!v8MaybeLocalValue.IsEmpty()) {
            auto v8Function = v8MaybeLocalValue.ToLocalChecked();
            if (v8Function->IsFunction()) {
                V8TryCatch v8TryCatch(v8Runtime->v8Isolate);
                V8MaybeLocalValue v8MaybeLocalValueResult;
                uint32_t valueCount = mValues == nullptr ? 0 : jniEnv->GetArrayLength(mValues);
                if (valueCount > 0) {
                    auto umValuesPointer = Javet::Converter::ToV8Values(jniEnv, v8Context, mValues);
                    v8MaybeLocalValueResult = v8Function.As<v8::Function>()->Call(v8Context, v8LocalObject, valueCount, umValuesPointer.get());
                }
                else {
                    v8MaybeLocalValueResult = v8Function.As<v8::Function>()->Call(v8Context, v8LocalObject, 0, nullptr);
                }
                if (v8TryCatch.HasCaught()) {
                    Javet::Exceptions::ThrowJavetExecutionException(jniEnv, v8Context, v8TryCatch);
                }
                else if (mResultRequired && !v8MaybeLocalValueResult.IsEmpty()) {
                    return v8Runtime->SafeToExternalV8Value(jniEnv, v8Context, v8MaybeLocalValueResult.ToLocalChecked());
                }
            }
        }
    }
    return Javet::Converter::ToExternalV8ValueUndefined(jniEnv, v8Runtime->externalV8Runtime);
}

JNIEXPORT jboolean JNICALL Java_com_caoccao_javet_interop_V8Native_isDead
(JNIEnv* jniEnv, jobject caller, jlong v8RuntimeHandle) {
    auto v8Runtime = Javet::V8Runtime::FromHandle(v8RuntimeHandle);
    return v8Runtime->v8Isolate->IsDead();
}

JNIEXPORT jboolean JNICALL Java_com_caoccao_javet_interop_V8Native_isInUse
(JNIEnv* jniEnv, jobject caller, jlong v8RuntimeHandle) {
    auto v8Runtime = Javet::V8Runtime::FromHandle(v8RuntimeHandle);
    return v8Runtime->v8Isolate->IsInUse();
}

JNIEXPORT jboolean JNICALL Java_com_caoccao_javet_interop_V8Native_isWeak
(JNIEnv* jniEnv, jobject caller, jlong v8RuntimeHandle, jlong v8ValueHandle, jint v8ValueType) {
    RUNTIME_AND_DATA_HANDLES_TO_OBJECTS_WITH_SCOPE(v8RuntimeHandle, v8ValueHandle);
    if (!v8PersistentDataPointer->IsEmpty()) {
        return (jboolean)v8PersistentDataPointer->IsWeak();
    }
    return false;
}

JNIEXPORT jboolean JNICALL Java_com_caoccao_javet_interop_V8Native_lockV8Runtime
(JNIEnv* jniEnv, jobject caller, jlong v8RuntimeHandle) {
    auto v8Runtime = Javet::V8Runtime::FromHandle(v8RuntimeHandle);
    if (v8Runtime->IsLocked()) {
        return false;
    }
    v8Runtime->Lock();
    return true;
}

JNIEXPORT void JNICALL Java_com_caoccao_javet_interop_V8Native_lowMemoryNotification
(JNIEnv* jniEnv, jobject caller, jlong v8RuntimeHandle) {
    RUNTIME_HANDLES_TO_OBJECTS_WITH_SCOPE(v8RuntimeHandle);
    v8Runtime->v8Isolate->LowMemoryNotification();
}

JNIEXPORT jobject JNICALL Java_com_caoccao_javet_interop_V8Native_moduleEvaluate
(JNIEnv* jniEnv, jobject caller, jlong v8RuntimeHandle, jlong v8ValueHandle, jint v8ValueType, jboolean mResultRequired) {
    RUNTIME_AND_MODULE_HANDLES_TO_OBJECTS_WITH_SCOPE(v8RuntimeHandle, v8ValueHandle);
    if (v8LocalModule->GetStatus() == v8::Module::Status::kInstantiated) {
        V8TryCatch v8TryCatch(v8Runtime->v8Isolate);
        auto v8MaybeLocalValueResult = v8LocalModule->Evaluate(v8Context);
        if (v8TryCatch.HasCaught()) {
            Javet::Exceptions::ThrowJavetExecutionException(jniEnv, v8Context, v8TryCatch);
        }
        else if (mResultRequired && !v8MaybeLocalValueResult.IsEmpty()) {
            return v8Runtime->SafeToExternalV8Value(jniEnv, v8Context, v8MaybeLocalValueResult.ToLocalChecked());
        }
    }
    return Javet::Converter::ToExternalV8ValueUndefined(jniEnv, v8Runtime->externalV8Runtime);
}

JNIEXPORT jobject JNICALL Java_com_caoccao_javet_interop_V8Native_moduleGetException
(JNIEnv* jniEnv, jobject caller, jlong v8RuntimeHandle, jlong v8ValueHandle, jint v8ValueType) {
    RUNTIME_AND_MODULE_HANDLES_TO_OBJECTS_WITH_SCOPE(v8RuntimeHandle, v8ValueHandle);
    if (v8LocalModule->GetStatus() == v8::Module::Status::kErrored) {
        return v8Runtime->SafeToExternalV8Value(jniEnv, v8Context, v8LocalModule->GetException());
    }
    return nullptr;
}

JNIEXPORT jobject JNICALL Java_com_caoccao_javet_interop_V8Native_moduleGetNamespace
(JNIEnv* jniEnv, jobject caller, jlong v8RuntimeHandle, jlong v8ValueHandle, jint v8ValueType) {
    RUNTIME_AND_MODULE_HANDLES_TO_OBJECTS_WITH_SCOPE(v8RuntimeHandle, v8ValueHandle);
    return v8Runtime->SafeToExternalV8Value(jniEnv, v8Context, v8LocalModule->GetModuleNamespace());
}

JNIEXPORT jint JNICALL Java_com_caoccao_javet_interop_V8Native_moduleGetScriptId
(JNIEnv* jniEnv, jobject caller, jlong v8RuntimeHandle, jlong v8ValueHandle, jint v8ValueType) {
    RUNTIME_AND_MODULE_HANDLES_TO_OBJECTS_WITH_SCOPE(v8RuntimeHandle, v8ValueHandle);
    return (jint)v8LocalModule->ScriptId();
}

JNIEXPORT jint JNICALL Java_com_caoccao_javet_interop_V8Native_moduleGetStatus
(JNIEnv* jniEnv, jobject caller, jlong v8RuntimeHandle, jlong v8ValueHandle, jint v8ValueType) {
    RUNTIME_AND_MODULE_HANDLES_TO_OBJECTS_WITH_SCOPE(v8RuntimeHandle, v8ValueHandle);
    return (jint)v8LocalModule->GetStatus();
}

JNIEXPORT jboolean JNICALL Java_com_caoccao_javet_interop_V8Native_moduleInstantiate
(JNIEnv* jniEnv, jobject caller, jlong v8RuntimeHandle, jlong v8ValueHandle, jint v8ValueType) {
    RUNTIME_AND_MODULE_HANDLES_TO_OBJECTS_WITH_SCOPE(v8RuntimeHandle, v8ValueHandle);
    if (v8LocalModule->GetStatus() == v8::Module::Status::kUninstantiated) {
        return v8LocalModule->InstantiateModule(v8Context, Javet::Callback::JavetModuleResolveCallback).FromMaybe(false);
    }
    return false;
}

JNIEXPORT jint JNICALL Java_com_caoccao_javet_interop_V8Native_promiseGetState
(JNIEnv* jniEnv, jobject caller, jlong v8RuntimeHandle, jlong v8ValueHandle, jint v8ValueType) {
    RUNTIME_AND_VALUE_HANDLES_TO_OBJECTS_WITH_SCOPE(v8RuntimeHandle, v8ValueHandle);
    if (IS_V8_PROMISE(v8ValueType)) {
        return (jint)v8LocalValue.As<v8::Promise>()->State();
    }
    return -1;
}

JNIEXPORT jobject JNICALL Java_com_caoccao_javet_interop_V8Native_promiseCatch
(JNIEnv* jniEnv, jobject caller, jlong v8RuntimeHandle, jlong v8ValueHandle, jint v8ValueType, jlong v8ValueFunctionHandle) {
    RUNTIME_AND_VALUE_HANDLES_TO_OBJECTS_WITH_SCOPE(v8RuntimeHandle, v8ValueHandle);
    if (IS_V8_PROMISE(v8ValueType)) {
        auto v8PersistentFunctionPointer = TO_V8_PERSISTENT_FUNCTION_POINTER(v8ValueFunctionHandle);
        auto v8LocalFunction = v8PersistentFunctionPointer->Get(v8Context->GetIsolate());
        auto v8MaybeLocalValueResult = v8LocalValue.As<v8::Promise>()->Catch(v8Context, v8LocalFunction);
        if (!v8MaybeLocalValueResult.IsEmpty()) {
            return v8Runtime->SafeToExternalV8Value(jniEnv, v8Context, v8MaybeLocalValueResult.ToLocalChecked());
        }
    }
    return Javet::Converter::ToExternalV8ValueUndefined(jniEnv, v8Runtime->externalV8Runtime);
}

JNIEXPORT jobject JNICALL Java_com_caoccao_javet_interop_V8Native_promiseGetResult
(JNIEnv* jniEnv, jobject caller, jlong v8RuntimeHandle, jlong v8ValueHandle, jint v8ValueType) {
    RUNTIME_AND_VALUE_HANDLES_TO_OBJECTS_WITH_SCOPE(v8RuntimeHandle, v8ValueHandle);
    if (IS_V8_PROMISE(v8ValueType)) {
        auto v8LocalPromise = v8LocalValue.As<v8::Promise>();
        if (v8LocalPromise->State() != v8::Promise::PromiseState::kPending) {
            auto v8ValueResult = v8LocalPromise->Result();
            if (!v8ValueResult.IsEmpty()) {
                return v8Runtime->SafeToExternalV8Value(jniEnv, v8Context, v8ValueResult);
            }
        }
    }
    return Javet::Converter::ToExternalV8ValueUndefined(jniEnv, v8Runtime->externalV8Runtime);
}

JNIEXPORT jboolean JNICALL Java_com_caoccao_javet_interop_V8Native_promiseHasHandler
(JNIEnv* jniEnv, jobject caller, jlong v8RuntimeHandle, jlong v8ValueHandle, jint v8ValueType) {
    RUNTIME_AND_VALUE_HANDLES_TO_OBJECTS_WITH_SCOPE(v8RuntimeHandle, v8ValueHandle);
    if (IS_V8_PROMISE(v8ValueType)) {
        return v8LocalValue.As<v8::Promise>()->HasHandler();
    }
    return false;
}

JNIEXPORT void JNICALL Java_com_caoccao_javet_interop_V8Native_promiseMarkAsHandled
(JNIEnv* jniEnv, jobject caller, jlong v8RuntimeHandle, jlong v8ValueHandle, jint v8ValueType) {
    RUNTIME_AND_VALUE_HANDLES_TO_OBJECTS_WITH_SCOPE(v8RuntimeHandle, v8ValueHandle);
    if (IS_V8_PROMISE(v8ValueType)) {
        v8LocalValue.As<v8::Promise>()->MarkAsHandled();
    }
}

JNIEXPORT jobject JNICALL Java_com_caoccao_javet_interop_V8Native_promiseThen
(JNIEnv* jniEnv, jobject caller, jlong v8RuntimeHandle, jlong v8ValueHandle, jint v8ValueType, jlong v8ValueFunctionFulfilledHandle, jlong v8ValueFunctionRejectedHandle) {
    RUNTIME_AND_VALUE_HANDLES_TO_OBJECTS_WITH_SCOPE(v8RuntimeHandle, v8ValueHandle);
    if (IS_V8_PROMISE(v8ValueType)) {
        auto v8PersistentFunctionFulfilledPointer = TO_V8_PERSISTENT_FUNCTION_POINTER(v8ValueFunctionFulfilledHandle);
        auto v8LocalFunctionFulfilled = v8PersistentFunctionFulfilledPointer->Get(v8Context->GetIsolate());
        V8MaybeLocalPromise v8MaybeLocalValueResult;
        if (v8ValueFunctionRejectedHandle == 0L) {
            v8MaybeLocalValueResult = v8LocalValue.As<v8::Promise>()->Then(v8Context, v8LocalFunctionFulfilled);
        }
        else {
            auto v8PersistentFunctionRejectedPointer = TO_V8_PERSISTENT_FUNCTION_POINTER(v8ValueFunctionRejectedHandle);
            auto v8LocalFunctionRejected = v8PersistentFunctionRejectedPointer->Get(v8Context->GetIsolate());
            v8MaybeLocalValueResult = v8LocalValue.As<v8::Promise>()->Then(v8Context, v8LocalFunctionFulfilled, v8LocalFunctionRejected);
        }
        if (!v8MaybeLocalValueResult.IsEmpty()) {
            return v8Runtime->SafeToExternalV8Value(jniEnv, v8Context, v8MaybeLocalValueResult.ToLocalChecked());
        }
    }
    return Javet::Converter::ToExternalV8ValueUndefined(jniEnv, v8Runtime->externalV8Runtime);
}

JNIEXPORT jobject JNICALL Java_com_caoccao_javet_interop_V8Native_promiseGetPromise
(JNIEnv* jniEnv, jobject caller, jlong v8RuntimeHandle, jlong v8ValueHandle, jint v8ValueType) {
    RUNTIME_AND_VALUE_HANDLES_TO_OBJECTS_WITH_SCOPE(v8RuntimeHandle, v8ValueHandle);
    if (IS_V8_PROMISE(v8ValueType)) {
        auto v8LocalPromiseResolver = v8LocalValue.As<v8::Promise::Resolver>();
        return v8Runtime->SafeToExternalV8Value(jniEnv, v8Context, v8LocalPromiseResolver->GetPromise());
    }
    return Javet::Converter::ToExternalV8ValueUndefined(jniEnv, v8Runtime->externalV8Runtime);
}

JNIEXPORT jboolean JNICALL Java_com_caoccao_javet_interop_V8Native_promiseReject
(JNIEnv* jniEnv, jobject caller, jlong v8RuntimeHandle, jlong v8ValueHandle, jint v8ValueType, jobject value) {
    RUNTIME_AND_VALUE_HANDLES_TO_OBJECTS_WITH_SCOPE_WITH_UNIQUE_LOCKER(v8RuntimeHandle, v8ValueHandle);
    if (IS_V8_PROMISE(v8ValueType)) {
        auto v8LocalPromiseResolver = v8LocalValue.As<v8::Promise::Resolver>();
        auto v8MaybeBool = v8LocalPromiseResolver->Reject(v8Context, Javet::Converter::ToV8Value(jniEnv, v8Context, value));
        return v8MaybeBool.FromMaybe(false);
    }
    return false;
}

JNIEXPORT jboolean JNICALL Java_com_caoccao_javet_interop_V8Native_promiseResolve
(JNIEnv* jniEnv, jobject caller, jlong v8RuntimeHandle, jlong v8ValueHandle, jint v8ValueType, jobject value) {
    RUNTIME_AND_VALUE_HANDLES_TO_OBJECTS_WITH_SCOPE_WITH_UNIQUE_LOCKER(v8RuntimeHandle, v8ValueHandle);
    if (IS_V8_PROMISE(v8ValueType)) {
        auto v8LocalPromiseResolver = v8LocalValue.As<v8::Promise::Resolver>();
        auto v8MaybeBool = v8LocalPromiseResolver->Resolve(v8Context, Javet::Converter::ToV8Value(jniEnv, v8Context, value));
        return v8MaybeBool.FromMaybe(false);
    }
    return false;
}

JNIEXPORT jobject JNICALL Java_com_caoccao_javet_interop_V8Native_proxyGetHandler
(JNIEnv* jniEnv, jobject caller, jlong v8RuntimeHandle, jlong v8ValueHandle, jint v8ValueType) {
    RUNTIME_AND_VALUE_HANDLES_TO_OBJECTS_WITH_SCOPE(v8RuntimeHandle, v8ValueHandle);
    if (IS_V8_PROXY(v8ValueType)) {
        return v8Runtime->SafeToExternalV8Value(jniEnv, v8Context, v8LocalValue.As<v8::Proxy>()->GetHandler());
    }
    return nullptr;
}

JNIEXPORT jobject JNICALL Java_com_caoccao_javet_interop_V8Native_proxyGetTarget
(JNIEnv* jniEnv, jobject caller, jlong v8RuntimeHandle, jlong v8ValueHandle, jint v8ValueType) {
    RUNTIME_AND_VALUE_HANDLES_TO_OBJECTS_WITH_SCOPE(v8RuntimeHandle, v8ValueHandle);
    if (IS_V8_PROXY(v8ValueType)) {
        return v8Runtime->SafeToExternalV8Value(jniEnv, v8Context, v8LocalValue.As<v8::Proxy>()->GetTarget());
    }
    return nullptr;
}

JNIEXPORT jboolean JNICALL Java_com_caoccao_javet_interop_V8Native_proxyIsRevoked
(JNIEnv* jniEnv, jobject caller, jlong v8RuntimeHandle, jlong v8ValueHandle, jint v8ValueType) {
    RUNTIME_AND_VALUE_HANDLES_TO_OBJECTS_WITH_SCOPE(v8RuntimeHandle, v8ValueHandle);
    if (IS_V8_PROXY(v8ValueType)) {
        return v8LocalValue.As<v8::Proxy>()->IsRevoked();
    }
    return false;
}

JNIEXPORT void JNICALL Java_com_caoccao_javet_interop_V8Native_proxyRevoke
(JNIEnv* jniEnv, jobject caller, jlong v8RuntimeHandle, jlong v8ValueHandle, jint v8ValueType) {
    RUNTIME_AND_VALUE_HANDLES_TO_OBJECTS_WITH_SCOPE(v8RuntimeHandle, v8ValueHandle);
    if (IS_V8_PROXY(v8ValueType)) {
        v8LocalValue.As<v8::Proxy>()->Revoke();
    }
}

JNIEXPORT void JNICALL Java_com_caoccao_javet_interop_V8Native_registerV8Runtime
(JNIEnv* jniEnv, jobject caller, jlong v8RuntimeHandle, jobject mV8Runtime) {
    auto v8Runtime = Javet::V8Runtime::FromHandle(v8RuntimeHandle);
    if (v8Runtime->externalV8Runtime != nullptr) {
        jniEnv->DeleteGlobalRef(v8Runtime->externalV8Runtime);
        INCREASE_COUNTER(Javet::Monitor::CounterType::DeleteGlobalRef);
    }
    v8Runtime->externalV8Runtime = jniEnv->NewGlobalRef(mV8Runtime);
    INCREASE_COUNTER(Javet::Monitor::CounterType::NewGlobalRef);
}

JNIEXPORT void JNICALL Java_com_caoccao_javet_interop_V8Native_removeJNIGlobalRef
(JNIEnv* jniEnv, jobject caller, jlong handle) {
    jniEnv->DeleteGlobalRef((jobject)handle);
    INCREASE_COUNTER(Javet::Monitor::CounterType::DeleteGlobalRef);
}

JNIEXPORT void JNICALL Java_com_caoccao_javet_interop_V8Native_removeReferenceHandle
(JNIEnv* jniEnv, jobject caller, jlong referenceHandle, jint referenceType) {
    auto v8PersistentDataPointer = TO_V8_PERSISTENT_DATA_POINTER(referenceHandle);
    v8PersistentDataPointer->Reset();
    delete v8PersistentDataPointer;
    INCREASE_COUNTER(Javet::Monitor::CounterType::DeletePersistentReference);
}

JNIEXPORT void JNICALL Java_com_caoccao_javet_interop_V8Native_requestGarbageCollectionForTesting
(JNIEnv* jniEnv, jobject caller, jlong v8RuntimeHandle, jboolean fullGC) {
    RUNTIME_HANDLES_TO_OBJECTS_WITH_SCOPE(v8RuntimeHandle);
    v8Runtime->v8Isolate->RequestGarbageCollectionForTesting(fullGC
        ? v8::Isolate::GarbageCollectionType::kFullGarbageCollection
        : v8::Isolate::GarbageCollectionType::kMinorGarbageCollection);
}

JNIEXPORT void JNICALL Java_com_caoccao_javet_interop_V8Native_resetV8Context
(JNIEnv* jniEnv, jobject caller, jlong v8RuntimeHandle, jobject mRuntimeOptions) {
    auto v8Runtime = Javet::V8Runtime::FromHandle(v8RuntimeHandle);
    v8Runtime->CloseV8Context();
    v8Runtime->CreateV8Context(jniEnv, mRuntimeOptions);
}

JNIEXPORT void JNICALL Java_com_caoccao_javet_interop_V8Native_resetV8Isolate
(JNIEnv* jniEnv, jobject caller, jlong v8RuntimeHandle, jobject mRuntimeOptions) {
    auto v8Runtime = Javet::V8Runtime::FromHandle(v8RuntimeHandle);
    v8Runtime->CloseV8Context();
    v8Runtime->CloseV8Isolate();
    v8Runtime->CreateV8Isolate();
    v8Runtime->CreateV8Context(jniEnv, mRuntimeOptions);
}

JNIEXPORT jboolean JNICALL Java_com_caoccao_javet_interop_V8Native_sameValue
(JNIEnv* jniEnv, jobject caller, jlong v8RuntimeHandle, jlong v8ValueHandle1, jlong v8ValueHandle2) {
    RUNTIME_AND_2_VALUES_HANDLES_TO_OBJECTS_WITH_SCOPE(v8RuntimeHandle, v8ValueHandle1, v8ValueHandle2);
    return v8LocalValue1->SameValue(v8LocalValue2);
}

JNIEXPORT jobject JNICALL Java_com_caoccao_javet_interop_V8Native_scriptRun
(JNIEnv* jniEnv, jobject caller, jlong v8RuntimeHandle, jlong v8ValueHandle, jint v8ValueType, jboolean mResultRequired) {
    RUNTIME_AND_SCRIPT_HANDLES_TO_OBJECTS_WITH_SCOPE(v8RuntimeHandle, v8ValueHandle);
    if (!v8LocalScript.IsEmpty()) {
        V8TryCatch v8TryCatch(v8Runtime->v8Isolate);
        auto v8MaybeLocalValueResult = v8LocalScript->Run(v8Context);
        if (v8TryCatch.HasCaught()) {
            Javet::Exceptions::ThrowJavetExecutionException(jniEnv, v8Context, v8TryCatch);
        }
        else if (mResultRequired && !v8MaybeLocalValueResult.IsEmpty()) {
            return v8Runtime->SafeToExternalV8Value(jniEnv, v8Context, v8MaybeLocalValueResult.ToLocalChecked());
        }
    }
    return Javet::Converter::ToExternalV8ValueUndefined(jniEnv, v8Runtime->externalV8Runtime);
}

JNIEXPORT jboolean JNICALL Java_com_caoccao_javet_interop_V8Native_set
(JNIEnv* jniEnv, jobject caller, jlong v8RuntimeHandle, jlong v8ValueHandle, jint v8ValueType, jobject key, jobject value) {
    RUNTIME_AND_VALUE_HANDLES_TO_OBJECTS_WITH_SCOPE(v8RuntimeHandle, v8ValueHandle);
    auto v8ValueKey = Javet::Converter::ToV8Value(jniEnv, v8Context, key);
    auto v8ValueValue = Javet::Converter::ToV8Value(jniEnv, v8Context, value);
    if (IS_V8_ARRAY(v8ValueType)) {
        if (IS_JAVA_INTEGER(jniEnv, key)) {
            jint integerKey = TO_JAVA_INTEGER(jniEnv, key);
            return v8LocalValue.As<v8::Array>()->Set(v8Context, integerKey, v8ValueValue).FromMaybe(false);
        }
        else if (!v8ValueKey.IsEmpty()) {
            return v8LocalValue.As<v8::Array>()->Set(v8Context, v8ValueKey, v8ValueValue).FromMaybe(false);
        }
    }
    else if (!v8ValueKey.IsEmpty()) {
        if (IS_V8_MAP(v8ValueType)) {
            auto unusedSet = v8LocalValue.As<v8::Map>()->Set(v8Context, v8ValueKey, v8ValueValue);
            return true;
        }
        else if (v8LocalValue->IsObject()) {
            auto v8LocalObject = v8LocalValue.As<v8::Object>();
            if (IS_JAVA_INTEGER(jniEnv, key)) {
                jint integerKey = TO_JAVA_INTEGER(jniEnv, key);
                return v8LocalObject->Set(v8Context, integerKey, v8ValueValue).FromMaybe(false);
            }
            else {
                return v8LocalObject->Set(v8Context, v8ValueKey, v8ValueValue).FromMaybe(false);
            }
        }
    }
    return false;
}

JNIEXPORT jboolean JNICALL Java_com_caoccao_javet_interop_V8Native_setAccessor
(JNIEnv* jniEnv, jobject caller, jlong v8RuntimeHandle, jlong v8ValueHandle, jint v8ValueType, jobject mPropertyName, jobject mContextGetter, jobject mContextSetter) {
    RUNTIME_AND_VALUE_HANDLES_TO_OBJECTS_WITH_SCOPE(v8RuntimeHandle, v8ValueHandle);
    if (v8LocalValue->IsObject()) {
        auto v8LocalObject = v8LocalValue.As<v8::Object>();
        V8LocalName v8LocalName;
        if (IS_JAVA_STRING(jniEnv, mPropertyName)) {
            v8LocalName = Javet::Converter::ToV8Value(jniEnv, v8Context, mPropertyName).As<v8::String>();
        }
        else if (IS_JAVA_SYMBOL(jniEnv, mPropertyName)) {
            v8LocalName = Javet::Converter::ToV8Value(jniEnv, v8Context, mPropertyName).As<v8::Symbol>();
        }
        else {
            return false;
        }
        if (mContextGetter == nullptr) {
            return v8LocalObject.As<v8::Object>()->SetAccessor(v8Context, v8LocalName, nullptr).ToChecked();
        }
        else {
            auto v8LocalArrayContext = v8::Array::New(v8Runtime->v8Isolate, 2);
            auto javetCallbackContextReferencePointer = new Javet::Callback::JavetCallbackContextReference(jniEnv, mContextGetter);
            INCREASE_COUNTER(Javet::Monitor::CounterType::NewJavetCallbackContextReference);
            auto v8LocalContextGetterHandle = v8::BigInt::New(v8Context->GetIsolate(), TO_NATIVE_INT_64(javetCallbackContextReferencePointer));
            javetCallbackContextReferencePointer->v8PersistentCallbackContextHandlePointer =
                new V8PersistentBigInt(v8Runtime->v8Isolate, v8LocalContextGetterHandle);
            INCREASE_COUNTER(Javet::Monitor::CounterType::NewPersistentCallbackContextReference);
            javetCallbackContextReferencePointer->v8PersistentCallbackContextHandlePointer->SetWeak(
                javetCallbackContextReferencePointer, Javet::Callback::JavetCloseWeakCallbackContextHandle, v8::WeakCallbackType::kParameter);
            auto maybeResult = v8LocalArrayContext->Set(v8Context, 0, v8LocalContextGetterHandle);
            v8::AccessorNameGetterCallback getter = Javet::Callback::JavetPropertyGetterCallback;
            v8::AccessorNameSetterCallback setter = nullptr;
            if (mContextSetter != nullptr) {
                javetCallbackContextReferencePointer = new Javet::Callback::JavetCallbackContextReference(jniEnv, mContextSetter);
                INCREASE_COUNTER(Javet::Monitor::CounterType::NewJavetCallbackContextReference);
                auto v8LocalContextSetterHandle = v8::BigInt::New(v8Context->GetIsolate(), TO_NATIVE_INT_64(javetCallbackContextReferencePointer));
                javetCallbackContextReferencePointer->v8PersistentCallbackContextHandlePointer =
                    new V8PersistentBigInt(v8Runtime->v8Isolate, v8LocalContextSetterHandle);
                INCREASE_COUNTER(Javet::Monitor::CounterType::NewPersistentCallbackContextReference);
                javetCallbackContextReferencePointer->v8PersistentCallbackContextHandlePointer->SetWeak(
                    javetCallbackContextReferencePointer, Javet::Callback::JavetCloseWeakCallbackContextHandle, v8::WeakCallbackType::kParameter);
                maybeResult = v8LocalArrayContext->Set(v8Context, 1, v8LocalContextSetterHandle);
                setter = Javet::Callback::JavetPropertySetterCallback;
            }
            return v8LocalObject.As<v8::Object>()->SetAccessor(v8Context, v8LocalName, getter, setter, v8LocalArrayContext).ToChecked();
        }
    }
    return false;
}

JNIEXPORT void JNICALL Java_com_caoccao_javet_interop_V8Native_setFlags
(JNIEnv* jniEnv, jobject caller, jstring flags) {
    if (flags) {
        char const* str = jniEnv->GetStringUTFChars(flags, nullptr);
        v8::V8::SetFlagsFromString(str, jniEnv->GetStringUTFLength(flags));
        jniEnv->ReleaseStringUTFChars(flags, str);
        v8::V8::Initialize();
    }
}

JNIEXPORT jboolean JNICALL Java_com_caoccao_javet_interop_V8Native_setPrivateProperty
(JNIEnv* jniEnv, jobject caller, jlong v8RuntimeHandle, jlong v8ValueHandle, jint v8ValueType, jstring mKey, jobject mValue) {
    RUNTIME_AND_VALUE_HANDLES_TO_OBJECTS_WITH_SCOPE(v8RuntimeHandle, v8ValueHandle);
    if (v8LocalValue->IsObject()) {
        auto v8LocalStringKey = Javet::Converter::ToV8String(jniEnv, v8Context, mKey);
        auto v8LocalPrivateKey = v8::Private::ForApi(v8Context->GetIsolate(), v8LocalStringKey);
        auto v8LocalPrivateValue = Javet::Converter::ToV8Value(jniEnv, v8Context, mValue);
        auto v8MaybeBool = v8LocalValue.As<v8::Object>()->SetPrivate(v8Context, v8LocalPrivateKey, v8LocalPrivateValue);
        return v8MaybeBool.FromMaybe(false);
    }
    return false;
}

JNIEXPORT jboolean JNICALL Java_com_caoccao_javet_interop_V8Native_setProperty
(JNIEnv* jniEnv, jobject caller, jlong v8RuntimeHandle, jlong v8ValueHandle, jint v8ValueType, jobject key, jobject value) {
    RUNTIME_AND_VALUE_HANDLES_TO_OBJECTS_WITH_SCOPE(v8RuntimeHandle, v8ValueHandle);
    if (v8LocalValue->IsObject()) {
        auto v8LocalObject = v8LocalValue.As<v8::Object>();
        auto v8ValueValue = Javet::Converter::ToV8Value(jniEnv, v8Context, value);
        if (IS_JAVA_INTEGER(jniEnv, key)) {
            jint integerKey = TO_JAVA_INTEGER(jniEnv, key);
            return v8LocalObject->Set(v8Context, integerKey, v8ValueValue).FromMaybe(false);
        }
        else {
            auto v8ValueKey = Javet::Converter::ToV8Value(jniEnv, v8Context, key);
            if (!v8ValueKey.IsEmpty()) {
                return v8LocalObject->Set(v8Context, v8ValueKey, v8ValueValue).FromMaybe(false);
            }
        }
    }
    return false;
}

JNIEXPORT jboolean JNICALL Java_com_caoccao_javet_interop_V8Native_setPrototype
(JNIEnv* jniEnv, jobject caller, jlong v8RuntimeHandle, jlong v8ValueHandle, jint v8ValueType, jlong v8ValueHandlePrototype) {
    RUNTIME_AND_VALUE_HANDLES_TO_OBJECTS_WITH_SCOPE(v8RuntimeHandle, v8ValueHandle);
    if (v8LocalValue->IsObject()) {
        auto v8LocalObject = v8LocalValue.As<v8::Object>();
        auto v8PersistentObjectPrototypePointer = TO_V8_PERSISTENT_VALUE_POINTER(v8ValueHandlePrototype);
        auto v8LocalObjectPrototype = v8PersistentObjectPrototypePointer->Get(v8Context->GetIsolate());
        return v8LocalObject->SetPrototype(v8Context, v8LocalObjectPrototype).ToChecked();
    }
    return false;
}

JNIEXPORT jboolean JNICALL Java_com_caoccao_javet_interop_V8Native_setSourceCode
(JNIEnv* jniEnv, jobject caller, jlong v8RuntimeHandle, jlong v8ValueHandle, jint v8ValueType, jstring mSourceCode) {
    RUNTIME_AND_VALUE_HANDLES_TO_OBJECTS_WITH_SCOPE(v8RuntimeHandle, v8ValueHandle);
    if (IS_V8_FUNCTION(v8ValueType)) {
        auto v8InternalFunction = V8InternalJSFunction::cast(*v8::Utils::OpenHandle(*v8LocalValue));
        auto v8InternalShared = v8InternalFunction.shared();
        if (IS_USER_DEFINED_FUNCTION(v8InternalShared)) {
            auto v8InternalScopeInfo = v8InternalShared.scope_info();
            if (v8InternalScopeInfo.scope_type() == V8InternalScopeType::FUNCTION_SCOPE && v8InternalScopeInfo.HasPositionInfo()) {
                auto v8InternalIsolate = reinterpret_cast<V8InternalIsolate*>(v8Runtime->v8Isolate);
                auto v8InternalScript = V8InternalScript::cast(v8InternalShared.script());
                auto v8InternalSource = V8InternalString::cast(v8InternalScript.source());
                const int startPosition = v8InternalShared.StartPosition();
                const int endPosition = v8InternalShared.EndPosition();
                const int sourceLength = v8InternalSource.length();

                // Build the new source code.
                auto umSourceCode = Javet::Converter::ToV8String(jniEnv, v8Context, mSourceCode);

                V8LocalString newSourceCode;
                if (startPosition > 0) {
                    int utf8Length = 0;
                    auto stdStringHeader(v8InternalSource.ToCString(
                        V8InternalAllowNullsFlag::DISALLOW_NULLS, V8InternalRobustnessFlag::ROBUST_STRING_TRAVERSAL,
                        0, startPosition, &utf8Length));
                    auto v8LocalStringHeader = v8::String::NewFromUtf8(
                        v8Context->GetIsolate(), stdStringHeader.get(), v8::NewStringType::kNormal, utf8Length).ToLocalChecked();
                    newSourceCode = v8LocalStringHeader;
                }
                if (newSourceCode.IsEmpty()) {
                    newSourceCode = umSourceCode;
                }
                else {
                    newSourceCode = v8::String::Concat(v8Runtime->v8Isolate, newSourceCode, umSourceCode);
                }
                if (endPosition < sourceLength) {
                    int utf8Length = 0;
                    auto stdStringFooter(v8InternalSource.ToCString(
                        V8InternalAllowNullsFlag::DISALLOW_NULLS, V8InternalRobustnessFlag::ROBUST_STRING_TRAVERSAL,
                        endPosition, sourceLength - endPosition, &utf8Length));
                    auto v8LocalStringFooter = v8::String::NewFromUtf8(
                        v8Context->GetIsolate(), stdStringFooter.get(), v8::NewStringType::kNormal, utf8Length).ToLocalChecked();
                    if (newSourceCode.IsEmpty()) {
                        newSourceCode = v8LocalStringFooter;
                    }
                    else {
                        newSourceCode = v8::String::Concat(v8Runtime->v8Isolate, newSourceCode, v8LocalStringFooter);
                    }
                }

                // Discard compiled data and set lazy compile.
                if (v8InternalShared.CanDiscardCompiled() && v8InternalShared.is_compiled()) {
                    V8InternalSharedFunctionInfo::DiscardCompiled(v8InternalIsolate, v8::internal::handle(v8InternalShared, v8InternalIsolate));
<<<<<<< HEAD
                    v8InternalFunction.set_code(v8InternalIsolate->builtins()->code(V8InternalBuiltin::kCompileLazy), V8InternalWriteBarrierMode::UPDATE_WRITE_BARRIER);
=======
                    v8InternalFunction.set_code(v8InternalIsolate->builtins()->code(V8InternalBuiltin::kCompileLazy));
>>>>>>> ada7a7bc
                }

                /*
                 * Set the source and update the start and end position.
                 * Note: The source code is shared among all script objects, but position info is not.
                 * So the caller is responsible for restoring the original source code,
                 * otherwise the next script execution will likely fail because the position info
                 * of the next script is incorrect.
                 */
                const int newSourceLength = umSourceCode->Length();
                const int newEndPosition = startPosition + newSourceLength;
                v8InternalScript.set_source(*v8::Utils::OpenHandle(*newSourceCode), V8InternalWriteBarrierMode::UPDATE_WRITE_BARRIER);
                v8InternalShared.scope_info().SetPositionInfo(startPosition, newEndPosition);
                return true;
            }
        }
    }
    return false;
}

JNIEXPORT void JNICALL Java_com_caoccao_javet_interop_V8Native_setWeak
(JNIEnv* jniEnv, jobject caller, jlong v8RuntimeHandle, jlong v8ValueHandle, jint v8ValueType, jobject objectReference) {
    RUNTIME_AND_DATA_HANDLES_TO_OBJECTS_WITH_SCOPE(v8RuntimeHandle, v8ValueHandle);
    if (!v8PersistentDataPointer->IsEmpty() && !v8PersistentDataPointer->IsWeak()) {
        auto v8ValueReference = new Javet::Callback::V8ValueReference(jniEnv, objectReference);
        INCREASE_COUNTER(Javet::Monitor::CounterType::NewWeakCallbackReference);
        v8ValueReference->v8PersistentDataPointer = v8PersistentDataPointer;
        v8PersistentDataPointer->SetWeak(v8ValueReference, Javet::Callback::JavetCloseWeakDataReference, v8::WeakCallbackType::kParameter);
    }
}

JNIEXPORT jboolean JNICALL Java_com_caoccao_javet_interop_V8Native_strictEquals
(JNIEnv* jniEnv, jobject caller, jlong v8RuntimeHandle, jlong v8ValueHandle1, jlong v8ValueHandle2) {
    RUNTIME_AND_2_VALUES_HANDLES_TO_OBJECTS_WITH_SCOPE(v8RuntimeHandle, v8ValueHandle1, v8ValueHandle2);
    return v8LocalValue1->StrictEquals(v8LocalValue2);
}

JNIEXPORT void JNICALL Java_com_caoccao_javet_interop_V8Native_terminateExecution
(JNIEnv* jniEnv, jobject caller, jlong v8RuntimeHandle) {
    auto v8Runtime = Javet::V8Runtime::FromHandle(v8RuntimeHandle);
    v8Runtime->v8Isolate->TerminateExecution();
}

JNIEXPORT jstring JNICALL Java_com_caoccao_javet_interop_V8Native_toProtoString
(JNIEnv* jniEnv, jobject caller, jlong v8RuntimeHandle, jlong v8ValueHandle, jint v8ValueType) {
    RUNTIME_AND_VALUE_HANDLES_TO_OBJECTS_WITH_SCOPE(v8RuntimeHandle, v8ValueHandle);
    V8MaybeLocalString v8MaybeLocalString;
    if (v8LocalValue->IsObject()) {
        auto v8LocalObject = v8LocalValue.As<v8::Object>();
        v8MaybeLocalString = v8LocalObject->ObjectProtoToString(v8Context);
    }
    V8LocalString v8LocalString = v8MaybeLocalString.IsEmpty() ? V8LocalString() : v8MaybeLocalString.ToLocalChecked();
    return Javet::Converter::ToJavaString(jniEnv, v8Context, v8LocalString);
}

JNIEXPORT jstring JNICALL Java_com_caoccao_javet_interop_V8Native_toString
(JNIEnv* jniEnv, jobject caller, jlong v8RuntimeHandle, jlong v8ValueHandle, jint v8ValueType) {
    RUNTIME_AND_VALUE_HANDLES_TO_OBJECTS_WITH_SCOPE(v8RuntimeHandle, v8ValueHandle);
    V8MaybeLocalString v8MaybeLocalString;
    if (!IS_V8_MODULE(v8ValueType) && !IS_V8_SCRIPT(v8ValueType)) {
        if (IS_V8_ARRAY(v8ValueType)) {
            v8MaybeLocalString = v8LocalValue.As<v8::Array>()->ToString(v8Context);
        }
        else if (IS_V8_MAP(v8ValueType)) {
            v8MaybeLocalString = v8LocalValue.As<v8::Map>()->ToString(v8Context);
        }
        else if (IS_V8_SET(v8ValueType)) {
            v8MaybeLocalString = v8LocalValue.As<v8::Set>()->ToString(v8Context);
        }
        else if (v8LocalValue->IsObject()) {
            v8MaybeLocalString = v8LocalValue.As<v8::Object>()->ToString(v8Context);
        }
        else {
            auto v8MaybeLocalObject = v8LocalValue->ToObject(v8Context);
            if (!v8MaybeLocalObject.IsEmpty()) {
                v8MaybeLocalString = v8MaybeLocalObject.ToLocalChecked()->ToString(v8Context);
            }
        }
    }
    V8LocalString v8LocalString = v8MaybeLocalString.IsEmpty() ? V8LocalString() : v8MaybeLocalString.ToLocalChecked();
    return Javet::Converter::ToJavaString(jniEnv, v8Context, v8LocalString);
}

JNIEXPORT jboolean JNICALL Java_com_caoccao_javet_interop_V8Native_unlockV8Runtime
(JNIEnv* jniEnv, jobject caller, jlong v8RuntimeHandle) {
    auto v8Runtime = Javet::V8Runtime::FromHandle(v8RuntimeHandle);
    if (!v8Runtime->IsLocked()) {
        return false;
    }
    v8Runtime->Unlock();
    return true;
}

JNIEXPORT void JNICALL Java_com_caoccao_javet_interop_V8Native_v8InspectorSend
(JNIEnv* jniEnv, jobject caller, jlong v8RuntimeHandle, jstring mMessage) {
    RUNTIME_HANDLES_TO_OBJECTS_WITH_SCOPE(v8RuntimeHandle);
    char const* umMessage = jniEnv->GetStringUTFChars(mMessage, nullptr);
    std::string message(umMessage, jniEnv->GetStringUTFLength(mMessage));
    v8Runtime->v8Inspector->send(message);
    jniEnv->ReleaseStringUTFChars(mMessage, umMessage);
}
<|MERGE_RESOLUTION|>--- conflicted
+++ resolved
@@ -1360,11 +1360,7 @@
                 // Discard compiled data and set lazy compile.
                 if (v8InternalShared.CanDiscardCompiled() && v8InternalShared.is_compiled()) {
                     V8InternalSharedFunctionInfo::DiscardCompiled(v8InternalIsolate, v8::internal::handle(v8InternalShared, v8InternalIsolate));
-<<<<<<< HEAD
                     v8InternalFunction.set_code(v8InternalIsolate->builtins()->code(V8InternalBuiltin::kCompileLazy), V8InternalWriteBarrierMode::UPDATE_WRITE_BARRIER);
-=======
-                    v8InternalFunction.set_code(v8InternalIsolate->builtins()->code(V8InternalBuiltin::kCompileLazy));
->>>>>>> ada7a7bc
                 }
 
                 /*
